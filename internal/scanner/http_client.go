--- conflicted
+++ resolved
@@ -103,18 +103,13 @@
 func (c *HTTPClient) SendPayload(
 	ctx context.Context,
 	targetURL, placeholderName, encoderName, payload string,
-<<<<<<< HEAD
 	debugHeaderValue string,
-) (body string, statusCode int, err error) {
-=======
-	testHeaderValue string,
 ) (
 	responseMsgHeader string,
 	responseBody string,
 	statusCode int,
 	err error,
 ) {
->>>>>>> 5663ca61
 	encodedPayload, err := encoder.Apply(encoderName, payload)
 	if err != nil {
 		return "", "", 0, errors.Wrap(err, "encoding payload")
@@ -171,14 +166,10 @@
 	return string(msgHeader), string(bodyBytes), statusCode, nil
 }
 
-<<<<<<< HEAD
-func (c *HTTPClient) SendRequest(req *http.Request, debugHeaderValue string) (
-=======
 func (c *HTTPClient) SendRequest(
 	req *http.Request,
-	testHeaderValue string,
+	debugHeaderValue string,
 ) (
->>>>>>> 5663ca61
 	respHeaders http.Header,
 	responseMsgHeader string,
 	body string,
