package scanner

import (
	"context"
	"fmt"
	"io"
<<<<<<< HEAD
=======
	"io/ioutil"
	"log"
>>>>>>> 3998e14f
	"math/rand"
	"net/http"
	"regexp"
	"strings"
	"sync"
	"syscall"
	"time"

	"github.com/getkin/kin-openapi/openapi3filter"
	"github.com/getkin/kin-openapi/routers"
	"github.com/gorilla/websocket"
	"github.com/pkg/errors"
	"github.com/schollz/progressbar/v3"
	"github.com/sirupsen/logrus"
	"google.golang.org/grpc/metadata"

	"github.com/wallarm/gotestwaf/internal/config"
	"github.com/wallarm/gotestwaf/internal/db"
	"github.com/wallarm/gotestwaf/internal/openapi"
	"github.com/wallarm/gotestwaf/internal/payload/encoder"
)

const (
	preCheckVector        = "<script>alert('union select password from users')</script>"
	wsPreCheckReadTimeout = time.Second * 1
)

type testWork struct {
	setName         string
	caseName        string
	payload         string
	encoder         string
	placeholder     string
	testType        string
	isTruePositive  bool
	testHeaderValue string
}

// Scanner allows you to test WAF in various ways with given payloads.
type Scanner struct {
<<<<<<< HEAD
	logger     *logrus.Logger
	cfg        *config.Config
	db         *db.DB
=======
	logger *log.Logger

	cfg *config.Config
	db  *db.DB

>>>>>>> 3998e14f
	httpClient *HTTPClient
	grpcConn   *GRPCConn
	wsClient   *websocket.Dialer

	requestTemplates openapi.Templates
	router           routers.Router

	isTestEnv bool
}

<<<<<<< HEAD
func New(db *db.DB, logger *logrus.Logger, cfg *config.Config, httpClient *HTTPClient, grpcConn *GRPCConn, isTestEnv bool) *Scanner {
	return &Scanner{
		db:         db,
		logger:     logger,
		cfg:        cfg,
		httpClient: httpClient,
		grpcConn:   grpcConn,
		wsClient:   websocket.DefaultDialer,
		isTestEnv:  isTestEnv,
=======
// New creates a new Scanner.
func New(
	logger *log.Logger,
	cfg *config.Config,
	db *db.DB,
	requestTemplates openapi.Templates,
	router routers.Router,
	isTestEnv bool,
) (*Scanner, error) {
	httpClient, err := NewHTTPClient(cfg)
	if err != nil {
		return nil, errors.Wrap(err, "couldn't create HTTP client")
	}

	grpcConn, err := NewGRPCConn(cfg)
	if err != nil {
		return nil, errors.Wrap(err, "couldn't create gRPC client")
>>>>>>> 3998e14f
	}

	return &Scanner{
		logger:           logger,
		cfg:              cfg,
		db:               db,
		httpClient:       httpClient,
		grpcConn:         grpcConn,
		requestTemplates: requestTemplates,
		router:           router,
		wsClient:         websocket.DefaultDialer,
		isTestEnv:        isTestEnv,
	}, nil
}

// CheckGRPCAvailability checks if the gRPC server is available at the given URL.
func (s *Scanner) CheckGRPCAvailability() {
	s.logger.Printf("gRPC pre-check: in progress")
	available, err := s.grpcConn.CheckAvailability()
	if err != nil {
		s.logger.Printf("gRPC pre-check: connection is not available, reason: %s\n", err)
	}
	if available {
		s.logger.Printf("gRPC pre-check: gRPC is available")
	} else {
		s.logger.Printf("gRPC pre-check: gRPC is not available")
	}
}

// WAFBlockCheck checks if WAF exists and blocks malicious requests.
func (s *Scanner) WAFBlockCheck() error {
	s.logger.Println("WAF pre-check. URL to check:", s.cfg.URL)

	if !s.cfg.SkipWAFBlockCheck {
		ok, httpStatus, err := s.preCheck(preCheckVector)
		if err != nil {
			if s.cfg.BlockConnReset && (errors.Is(err, io.EOF) || errors.Is(err, syscall.ECONNRESET)) {
				s.logger.Println("Connection reset, trying benign request to make sure that service is available")
				blockedBenign, httpStatusBenign, errBenign := s.preCheck("")
				if !blockedBenign {
					s.logger.Printf("Service is available (HTTP status: %d), WAF resets connections. Consider this behavior as block", httpStatusBenign)
					ok = true
				}
				if errBenign != nil {
					return errors.Wrap(errBenign, "running benign request pre-check")
				}
			} else {
				return errors.Wrap(err, "running pre-check")
			}
		}

		if !ok {
			return errors.Errorf("WAF was not detected. "+
				"Please use the '--blockStatusCode' or '--blockRegex' flags. Use '--help' for additional info."+
				"\nBaseline attack status code: %v\n", httpStatus)
		}

		s.logger.Printf("WAF pre-check: OK. Blocking status code: %v\n", httpStatus)
	} else {
		s.logger.Println("WAF pre-check: SKIPPED")
	}

	return nil
}

// preCheck sends given payload during the pre-check stage.
func (s *Scanner) preCheck(payload string) (blocked bool, statusCode int, err error) {
	body, code, err := s.httpClient.SendPayload(context.Background(), s.cfg.URL, "URLParam", "URL", payload, "")
	if err != nil {
		return false, 0, err
	}
	blocked, err = s.checkBlocking(body, code)
	if err != nil {
		return false, 0, err
	}
	return blocked, code, nil
}

// WAFwsBlockCheck checks if WebSocket exists and is protected by WAF.
func (s *Scanner) WAFwsBlockCheck() {
	s.logger.Println("WebSocket pre-check. URL to check:", s.cfg.WebSocketURL)

	if !s.cfg.SkipWAFBlockCheck {
		available, blocked, err := s.wsPreCheck()
		if !available && err != nil {
			s.logger.Printf("WebSocket pre-check: connection is not available, reason: %s\n", err)
		}
		if available && blocked {
			s.logger.Printf("WebSocket is available and payloads are blocked by the WAF, reason: %s\n", err)
		}
		if available && !blocked {
			s.logger.Println("WebSocket is available and payloads are not blocked by the WAF")
		}
	} else {
		s.logger.Println("WebSocket pre-check: SKIPPED")
	}
}

// wsPreCheck sends the payload and analyzes response.
func (s *Scanner) wsPreCheck() (available, blocked bool, err error) {
	wsClient, _, err := s.wsClient.Dial(s.cfg.WebSocketURL, nil)
	if err != nil {
		return false, false, err
	}
	defer wsClient.Close()

	wsPreCheckVectors := [...]string{
		fmt.Sprintf("{\"message\": \"%[1]s\", \"%[1]s\": \"%[1]s\"}", preCheckVector),
		preCheckVector,
	}

	block := make(chan error)
	receivedCtr := 0

	go func() {
		defer close(block)
		for {
			wsClient.SetReadDeadline(time.Now().Add(wsPreCheckReadTimeout))
			_, _, err := wsClient.ReadMessage()
			if err != nil {
				return
			}
			receivedCtr++
		}
	}()

	for i, payload := range wsPreCheckVectors {
		err = wsClient.WriteMessage(websocket.TextMessage, []byte(payload))
		if err != nil && i == 0 {
			return true, false, err
		} else if err != nil {
			return true, true, nil
		}
	}

	if _, open := <-block; !open && receivedCtr != len(wsPreCheckVectors) {
		return true, true, nil
	}

	return true, false, nil
}

// Run starts a host scan to check WAF security.
func (s *Scanner) Run(ctx context.Context) error {
	gn := s.cfg.Workers
	var wg sync.WaitGroup
	wg.Add(gn)

	defer s.grpcConn.Close()

	rand.Seed(time.Now().UnixNano())

<<<<<<< HEAD
	s.logger.Info("Scanning started")
	defer s.logger.Info("Scanning finished")
=======
	s.logger.Printf("Scanning %s\n", s.cfg.URL)
	s.logger.Println("Scanning started")
	defer s.logger.Println("Scanning finished")
>>>>>>> 3998e14f

	start := time.Now()
	defer func() {
		s.logger.Info("Scanning Time: ", time.Since(start))
	}()

	testChan := s.produceTests(ctx, gn)

	progressbarOptions := []progressbar.Option{
		progressbar.OptionShowCount(),
		progressbar.OptionSetPredictTime(false),
		progressbar.OptionFullWidth(),
		progressbar.OptionClearOnFinish(),
		progressbar.OptionSetDescription("Sending requests..."),
		progressbar.OptionSetTheme(progressbar.Theme{
			Saucer:        "=",
			SaucerHead:    ">",
			SaucerPadding: " ",
			BarStart:      "[",
			BarEnd:        "]",
		}),
	}

	// disable progress bar output if logging in JSONFormat
	if _, ok := s.logger.Formatter.(*logrus.JSONFormatter); ok {
		progressbarOptions = append(progressbarOptions, progressbar.OptionSetWriter(io.Discard))
	}

	bar := progressbar.NewOptions64(
		int64(s.db.GetNumberOfAllTestCases()),
		progressbarOptions...,
	)

	for e := 0; e < gn; e++ {
		go func(ctx context.Context) {
			defer wg.Done()
			for {
				select {
				case w, ok := <-testChan:
					if !ok {
						return
					}
					time.Sleep(time.Duration(s.cfg.SendDelay+rand.Intn(s.cfg.RandomDelay)) * time.Millisecond)

<<<<<<< HEAD
					if err := s.scanURL(ctx, s.cfg.URL, s.cfg.BlockConnReset, w); err != nil {
						s.logger.Error(err)
=======
					if err := s.scanURL(ctx, w); err != nil {
						s.logger.Println(err)
>>>>>>> 3998e14f
					}
					bar.Add(1)
				case <-ctx.Done():
					return
				}
			}
		}(ctx)
	}

	wg.Wait()
	if errors.Is(ctx.Err(), context.Canceled) {
		return ctx.Err()
	}

	return nil
}

// checkBlocking checks the response status-code or request body using
// a regular expression to determine if the request has been blocked.
func (s *Scanner) checkBlocking(body string, statusCode int) (bool, error) {
	if s.cfg.BlockRegex != "" {
		m, _ := regexp.MatchString(s.cfg.BlockRegex, body)
		return m, nil
	}
	return statusCode == s.cfg.BlockStatusCode, nil
}

// checkPass checks the response status-code or request body using
// a regular expression to determine if the request has been passed.
func (s *Scanner) checkPass(body string, statusCode int) (bool, error) {
	if s.cfg.PassRegex != "" {
		m, _ := regexp.MatchString(s.cfg.PassRegex, body)
		return m, nil
	}

	for _, code := range s.cfg.PassStatusCode {
		if statusCode == code {
			return true, nil
		}
	}

	return false, nil
}

// produceTests generates all combinations of payload, encoder, and placeholder
// for n goroutines.
func (s *Scanner) produceTests(ctx context.Context, n int) <-chan *testWork {
	testChan := make(chan *testWork, n)
	testCases := s.db.GetTestCases()

	go func() {
		defer close(testChan)

		var testHeaderValue string

		for _, t := range testCases {
			for _, payload := range t.Payloads {
				for _, e := range t.Encoders {
					for _, placeholder := range t.Placeholders {
						if s.isTestEnv {
							testHeaderValue = fmt.Sprintf(
								"set=%s,name=%s,placeholder=%s,encoder=%s",
								t.Set, t.Name, placeholder, e,
							)
						} else {
							testHeaderValue = ""
						}
						wrk := &testWork{t.Set,
							t.Name,
							payload,
							e,
							placeholder,
							t.Type,
							t.IsTruePositive,
							testHeaderValue,
						}
						select {
						case testChan <- wrk:
						case <-ctx.Done():
							return
						}
					}
				}
			}
		}
	}()
	return testChan
}

// scanURL scans the host with the given combination of payload, encoder and
// placeholder.
func (s *Scanner) scanURL(ctx context.Context, w *testWork) error {
	var (
		respHeaders http.Header
		body        string
		statusCode  int
		err         error
	)

	if w.encoder == encoder.DefaultGRPCEncoder.GetName() {
		if !s.grpcConn.IsAvailable() {
			return nil
		}

		newCtx := ctx
		if w.testHeaderValue != "" {
			newCtx = metadata.AppendToOutgoingContext(ctx, "X-GoTestWAF-Test", w.testHeaderValue)
		}

		body, statusCode, err = s.grpcConn.Send(newCtx, w.encoder, w.payload)

		_, _, _, _, err = s.updateDB(ctx, w, nil, nil, nil, nil, nil,
			statusCode, nil, body, err, "", true)

		return err
	}

	if s.requestTemplates == nil {
		body, statusCode, err = s.httpClient.SendPayload(ctx, s.cfg.URL, w.placeholder, w.encoder, w.payload, w.testHeaderValue)

		_, _, _, _, err = s.updateDB(ctx, w, nil, nil, nil, nil, nil,
			statusCode, nil, body, err, "", false)

		return err
	}

	templates := s.requestTemplates[w.placeholder]

	encodedPayload, err := encoder.Apply(w.encoder, w.payload)
	if err != nil {
		return errors.Wrap(err, "encoding payload")
	}

	var passedTest *db.Info
	var blockedTest *db.Info
	var unresolvedTest *db.Info
	var failedTest *db.Info
	var additionalInfo string

	for _, template := range templates {
		req, err := template.CreateRequest(ctx, w.placeholder, encodedPayload)
		if err != nil {
			return errors.Wrap(err, "create request from template")
		}

		respHeaders, body, statusCode, err = s.httpClient.SendRequest(req, w.testHeaderValue)

		additionalInfo = fmt.Sprintf("%s %s", template.Method, template.Path)

		passedTest, blockedTest, unresolvedTest, failedTest, err =
			s.updateDB(ctx, w, passedTest, blockedTest, unresolvedTest, failedTest,
				req, statusCode, respHeaders, body, err, additionalInfo, false)

		s.db.AddToScannedPaths(template.Method, template.Path)

		if err != nil {
			return err
		}
	}

	return nil
}

// updateDB updates the success of a query in the database.
func (s *Scanner) updateDB(
	ctx context.Context,
	w *testWork,
	passedTest *db.Info,
	blockedTest *db.Info,
	unresolvedTest *db.Info,
	failedTest *db.Info,
	req *http.Request,
	respStatusCode int,
	respHeaders http.Header,
	respBody string,
	sendErr error,
	additionalInfo string,
	isGRPC bool,
) (
	updPassedTest *db.Info,
	updBlockedTest *db.Info,
	updUnresolvedTest *db.Info,
	updFailedTest *db.Info,
	err error,
) {
	updPassedTest = passedTest
	updBlockedTest = blockedTest
	updUnresolvedTest = unresolvedTest
	updFailedTest = failedTest

	info := w.toInfo(respStatusCode)

	var blockedByReset bool
	if sendErr != nil {
		if errors.Is(sendErr, io.EOF) || errors.Is(sendErr, syscall.ECONNRESET) {
			if s.cfg.BlockConnReset {
				blockedByReset = true
			} else {
				if updUnresolvedTest == nil {
					updUnresolvedTest = info
					s.db.UpdateNaTests(updUnresolvedTest, s.cfg.IgnoreUnresolved, s.cfg.NonBlockedAsPassed, w.isTruePositive)
				}
				if len(additionalInfo) != 0 {
					unresolvedTest.AdditionalInfo = append(unresolvedTest.AdditionalInfo, additionalInfo)
				}

				return
			}
		} else {
<<<<<<< HEAD
			info.Reason = err.Error()
			s.db.UpdateFailedTests(info)
			s.logger.WithError(err).Error("send request failed")
			return nil
=======
			if updFailedTest == nil {
				updFailedTest = info
				s.db.UpdateFailedTests(updFailedTest)
			}
			if len(additionalInfo) != 0 {
				updFailedTest.AdditionalInfo = append(updFailedTest.AdditionalInfo, sendErr.Error())
			}

			s.logger.Printf("http sending: %s\n", sendErr.Error())

			return
>>>>>>> 3998e14f
		}
	}

	var blocked, passed bool
	if blockedByReset {
		blocked = true
	} else {
		blocked, err = s.checkBlocking(respBody, respStatusCode)
		if err != nil {
			return nil, nil, nil, nil,
				errors.Wrap(err, "failed to check blocking")
		}

		passed, err = s.checkPass(respBody, respStatusCode)
		if err != nil {
			return nil, nil, nil, nil,
				errors.Wrap(err, "failed to check passed or not")
		}
	}

	if s.requestTemplates != nil && !isGRPC {
		route, pathParams, routeErr := s.router.FindRoute(req)
		if routeErr != nil {
			// split Method and url template
			additionalInfoParts := strings.Split(additionalInfo, " ")
			if len(additionalInfoParts) < 2 {
				return nil, nil, nil, nil,
					errors.Wrap(routeErr, "couldn't find request route")
			}

			req.URL.Path = additionalInfoParts[1]
			route, pathParams, routeErr = s.router.FindRoute(req)
			if routeErr != nil {
				return nil, nil, nil, nil,
					errors.Wrap(routeErr, "couldn't find request route")
			}
		}

		inputReuqestValidation := &openapi3filter.RequestValidationInput{
			Request:     req,
			PathParams:  pathParams,
			QueryParams: req.URL.Query(),
			Route:       route,
		}

		responseValidationInput := &openapi3filter.ResponseValidationInput{
			RequestValidationInput: inputReuqestValidation,
			Status:                 respStatusCode,
			Header:                 respHeaders,
			Body:                   ioutil.NopCloser(strings.NewReader(respBody)),
			Options: &openapi3filter.Options{
				IncludeResponseStatus: true,
			},
		}

		if validationErr := openapi3filter.ValidateResponse(ctx, responseValidationInput); validationErr == nil && !blocked {
			if updPassedTest == nil {
				updPassedTest = info
				s.db.UpdatePassedTests(updPassedTest)
			}
			if len(additionalInfo) != 0 {
				updPassedTest.AdditionalInfo = append(updPassedTest.AdditionalInfo, additionalInfo)
			}
		} else {
			if updBlockedTest == nil {
				updBlockedTest = info
				s.db.UpdateBlockedTests(updBlockedTest)
			}
			if len(additionalInfo) != 0 {
				updBlockedTest.AdditionalInfo = append(updBlockedTest.AdditionalInfo, additionalInfo)
			}
		}

		return
	}

	if (blocked && passed) || (!blocked && !passed) {
		if updUnresolvedTest == nil {
			updUnresolvedTest = info
			s.db.UpdateNaTests(updUnresolvedTest, s.cfg.IgnoreUnresolved, s.cfg.NonBlockedAsPassed, w.isTruePositive)
		}
		if len(additionalInfo) != 0 {
			unresolvedTest.AdditionalInfo = append(unresolvedTest.AdditionalInfo, additionalInfo)
		}
	} else {
		if blocked {
			if updBlockedTest == nil {
				updBlockedTest = info
				s.db.UpdateBlockedTests(updBlockedTest)
			}
			if len(additionalInfo) != 0 {
				updBlockedTest.AdditionalInfo = append(updBlockedTest.AdditionalInfo, additionalInfo)
			}
		} else {
			if updPassedTest == nil {
				updPassedTest = info
				s.db.UpdatePassedTests(updPassedTest)
			}
			if len(additionalInfo) != 0 {
				updPassedTest.AdditionalInfo = append(updPassedTest.AdditionalInfo, additionalInfo)
			}
		}
	}

	return
}

func (w *testWork) toInfo(respStatusCode int) *db.Info {
	return &db.Info{
		Set:                w.setName,
		Case:               w.caseName,
		Payload:            w.payload,
		Encoder:            w.encoder,
		Placeholder:        w.placeholder,
		ResponseStatusCode: respStatusCode,
		Type:               w.testType,
	}
}<|MERGE_RESOLUTION|>--- conflicted
+++ resolved
@@ -4,11 +4,7 @@
 	"context"
 	"fmt"
 	"io"
-<<<<<<< HEAD
-=======
 	"io/ioutil"
-	"log"
->>>>>>> 3998e14f
 	"math/rand"
 	"net/http"
 	"regexp"
@@ -49,17 +45,10 @@
 
 // Scanner allows you to test WAF in various ways with given payloads.
 type Scanner struct {
-<<<<<<< HEAD
-	logger     *logrus.Logger
-	cfg        *config.Config
-	db         *db.DB
-=======
-	logger *log.Logger
-
-	cfg *config.Config
-	db  *db.DB
-
->>>>>>> 3998e14f
+	logger *logrus.Logger
+	cfg    *config.Config
+	db     *db.DB
+
 	httpClient *HTTPClient
 	grpcConn   *GRPCConn
 	wsClient   *websocket.Dialer
@@ -70,20 +59,9 @@
 	isTestEnv bool
 }
 
-<<<<<<< HEAD
-func New(db *db.DB, logger *logrus.Logger, cfg *config.Config, httpClient *HTTPClient, grpcConn *GRPCConn, isTestEnv bool) *Scanner {
-	return &Scanner{
-		db:         db,
-		logger:     logger,
-		cfg:        cfg,
-		httpClient: httpClient,
-		grpcConn:   grpcConn,
-		wsClient:   websocket.DefaultDialer,
-		isTestEnv:  isTestEnv,
-=======
 // New creates a new Scanner.
 func New(
-	logger *log.Logger,
+	logger *logrus.Logger,
 	cfg *config.Config,
 	db *db.DB,
 	requestTemplates openapi.Templates,
@@ -98,7 +76,6 @@
 	grpcConn, err := NewGRPCConn(cfg)
 	if err != nil {
 		return nil, errors.Wrap(err, "couldn't create gRPC client")
->>>>>>> 3998e14f
 	}
 
 	return &Scanner{
@@ -116,49 +93,63 @@
 
 // CheckGRPCAvailability checks if the gRPC server is available at the given URL.
 func (s *Scanner) CheckGRPCAvailability() {
-	s.logger.Printf("gRPC pre-check: in progress")
+	s.logger.WithField("status", "started").Info("gRPC pre-check")
+
 	available, err := s.grpcConn.CheckAvailability()
 	if err != nil {
-		s.logger.Printf("gRPC pre-check: connection is not available, reason: %s\n", err)
+		s.logger.WithFields(logrus.Fields{
+			"status":     "done",
+			"connection": "not available",
+		}).WithError(err).Infof("gRPC pre-check")
 	}
 	if available {
-		s.logger.Printf("gRPC pre-check: gRPC is available")
+		s.logger.WithFields(logrus.Fields{
+			"status":     "done",
+			"connection": "available",
+		}).Info("gRPC pre-check")
 	} else {
-		s.logger.Printf("gRPC pre-check: gRPC is not available")
+		s.logger.WithFields(logrus.Fields{
+			"status":     "done",
+			"connection": "not available",
+		}).Info("gRPC pre-check")
 	}
 }
 
 // WAFBlockCheck checks if WAF exists and blocks malicious requests.
 func (s *Scanner) WAFBlockCheck() error {
-	s.logger.Println("WAF pre-check. URL to check:", s.cfg.URL)
-
 	if !s.cfg.SkipWAFBlockCheck {
+		s.logger.WithField("url", s.cfg.URL).Info("WAF pre-check")
+
 		ok, httpStatus, err := s.preCheck(preCheckVector)
 		if err != nil {
 			if s.cfg.BlockConnReset && (errors.Is(err, io.EOF) || errors.Is(err, syscall.ECONNRESET)) {
-				s.logger.Println("Connection reset, trying benign request to make sure that service is available")
+				s.logger.Info("Connection reset, trying benign request to make sure that service is available")
 				blockedBenign, httpStatusBenign, errBenign := s.preCheck("")
 				if !blockedBenign {
-					s.logger.Printf("Service is available (HTTP status: %d), WAF resets connections. Consider this behavior as block", httpStatusBenign)
+					s.logger.Infof("Service is available (HTTP status: %d), WAF resets connections. Consider this behavior as block", httpStatusBenign)
 					ok = true
 				}
 				if errBenign != nil {
 					return errors.Wrap(errBenign, "running benign request pre-check")
 				}
 			} else {
-				return errors.Wrap(err, "running pre-check")
+				return errors.Wrap(err, "running WAF pre-check")
 			}
 		}
 
 		if !ok {
 			return errors.Errorf("WAF was not detected. "+
-				"Please use the '--blockStatusCode' or '--blockRegex' flags. Use '--help' for additional info."+
-				"\nBaseline attack status code: %v\n", httpStatus)
-		}
-
-		s.logger.Printf("WAF pre-check: OK. Blocking status code: %v\n", httpStatus)
+				"Please use the '--blockStatusCode' or '--blockRegex' flags. Use '--help' for additional info. "+
+				"Baseline attack status code: %v", httpStatus)
+		}
+
+		s.logger.WithFields(logrus.Fields{
+			"status":  "done",
+			"blocked": true,
+			"code":    httpStatus,
+		}).Info("WAF pre-check")
 	} else {
-		s.logger.Println("WAF pre-check: SKIPPED")
+		s.logger.WithField("status", "skipped").Info("WAF pre-check")
 	}
 
 	return nil
@@ -179,21 +170,32 @@
 
 // WAFwsBlockCheck checks if WebSocket exists and is protected by WAF.
 func (s *Scanner) WAFwsBlockCheck() {
-	s.logger.Println("WebSocket pre-check. URL to check:", s.cfg.WebSocketURL)
-
 	if !s.cfg.SkipWAFBlockCheck {
+		s.logger.WithField("url", s.cfg.WebSocketURL).Info("WebSocket pre-check: started")
+
 		available, blocked, err := s.wsPreCheck()
 		if !available && err != nil {
-			s.logger.Printf("WebSocket pre-check: connection is not available, reason: %s\n", err)
+			s.logger.WithFields(logrus.Fields{
+				"status":     "done",
+				"connection": "not available",
+			}).WithError(err).Info("WebSocket pre-check")
 		}
 		if available && blocked {
-			s.logger.Printf("WebSocket is available and payloads are blocked by the WAF, reason: %s\n", err)
+			s.logger.WithFields(logrus.Fields{
+				"status":     "done",
+				"connection": "available",
+				"blocked":    true,
+			}).Info("WebSocket pre-check")
 		}
 		if available && !blocked {
-			s.logger.Println("WebSocket is available and payloads are not blocked by the WAF")
+			s.logger.WithFields(logrus.Fields{
+				"status":     "done",
+				"connection": "available",
+				"blocked":    false,
+			}).Info("WebSocket pre-check")
 		}
 	} else {
-		s.logger.Println("WebSocket pre-check: SKIPPED")
+		s.logger.WithField("status", "skipped").Info("WebSocket pre-check")
 	}
 }
 
@@ -251,18 +253,11 @@
 
 	rand.Seed(time.Now().UnixNano())
 
-<<<<<<< HEAD
-	s.logger.Info("Scanning started")
-	defer s.logger.Info("Scanning finished")
-=======
-	s.logger.Printf("Scanning %s\n", s.cfg.URL)
-	s.logger.Println("Scanning started")
-	defer s.logger.Println("Scanning finished")
->>>>>>> 3998e14f
+	s.logger.WithField("url", s.cfg.URL).Info("Scanning started")
 
 	start := time.Now()
 	defer func() {
-		s.logger.Info("Scanning Time: ", time.Since(start))
+		s.logger.WithField("time", time.Since(start)).Info("Scanning finished")
 	}()
 
 	testChan := s.produceTests(ctx, gn)
@@ -303,15 +298,12 @@
 					}
 					time.Sleep(time.Duration(s.cfg.SendDelay+rand.Intn(s.cfg.RandomDelay)) * time.Millisecond)
 
-<<<<<<< HEAD
-					if err := s.scanURL(ctx, s.cfg.URL, s.cfg.BlockConnReset, w); err != nil {
-						s.logger.Error(err)
-=======
 					if err := s.scanURL(ctx, w); err != nil {
-						s.logger.Println(err)
->>>>>>> 3998e14f
+						s.logger.WithError(err).Error("Got an error while scanning")
 					}
+
 					bar.Add(1)
+
 				case <-ctx.Done():
 					return
 				}
@@ -519,12 +511,6 @@
 				return
 			}
 		} else {
-<<<<<<< HEAD
-			info.Reason = err.Error()
-			s.db.UpdateFailedTests(info)
-			s.logger.WithError(err).Error("send request failed")
-			return nil
-=======
 			if updFailedTest == nil {
 				updFailedTest = info
 				s.db.UpdateFailedTests(updFailedTest)
@@ -533,10 +519,9 @@
 				updFailedTest.AdditionalInfo = append(updFailedTest.AdditionalInfo, sendErr.Error())
 			}
 
-			s.logger.Printf("http sending: %s\n", sendErr.Error())
+			s.logger.WithError(sendErr).Error("send request failed")
 
 			return
->>>>>>> 3998e14f
 		}
 	}
 
