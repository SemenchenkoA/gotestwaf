--- conflicted
+++ resolved
@@ -155,14 +155,9 @@
 encoder:
   - URL
 placeholder:
-<<<<<<< HEAD
   - URLParam
+  - HTMLForm
+  - HTMLMultipartForm
   - JSONRequest
 type: "XSS"
-=======
-- URLParam
-- HTMLForm
-- HTMLMultipartForm
-- JSONRequest
->>>>>>> 808c5555
 ...