package main

import (
	"flag"
	"fmt"
	"log"
	"os"
	"strings"
	"time"

	"gotestwaf/config"
	"gotestwaf/testcase"
)

func main() {

	current := time.Now()

	url := flag.String("url", "http://localhost", "URL with a WAF to check")
	configFile := flag.String("config", "config.yaml", "Config file to use. Attention, if you are using the config, all the are flags will be avoided.")
	testcasesFolder := flag.String("testcases", "./testcases/", "Folder with test cases")
	proxyUrl := flag.String("proxy", "", "Proxy to use")
	threads := flag.Int("threads", 2, "Number of concurrent HTTP requests")
	checkCertificates := flag.Bool("check_cert", false, "Check SSL/TLS certificates, turned off by default")
	blockStatusCode := flag.Int("block_statuscode", 403, "HTTP response status code that WAF use while blocking requests. 403 by default")
	blockRegExp := flag.String("block_regexp", "", "Regular Expression to detect blocking page with the same HTTP response status code as not blocked request")
	passStatusCode := flag.Int("pass_statuscode", 200, "HTTP response status code that WAF use while passing requests. 200 by default")
	passRegExp := flag.String("pass_regexp", "", "Regular Expression to detect normal (not blocked) web-page with the same HTTP response status code as blocked request")
	reportFile := flag.String("report", "/tmp/report/waf-test-report"+current.Format("2006-January-02")+".pdf", "Report filename to export results")
	nonBlockedAsPassed := flag.Bool("nonblocked_as_passed", true, "Count all the requests that were not blocked as passed (old behaviour). Otherwise, count all of them that doens't satisfy PassStatuscode/PassRegExp as blocked (by default)")
	followCookies := flag.Bool("follow_cookies", false, "Allow GoTestWAF to use cookies server sent. May work only for --threads=1. Default: false")
<<<<<<< HEAD
	maxRedirects := flag.Int("max_redirects", 50, "Maximum amount of redirects per request that GoTestWAF will follow until the hard stop. Default is 50")
	sendingDelay := flag.Int("sending_delay", 500, "Delay between sending requests inside threads, millisecconds. Default 500ms")
=======
	maxRedirects := flag.Int("max_redirects", 50, "Maximum amount of redirects per request that GoTestWAF will follow until the hard stop. Default: 50")
	sendingDelay := flag.Int("sending_delay", 500, "Delay between sending requests inside threads, millisecconds. Default: 500ms")
>>>>>>> 76eb5ee0
	randomDelay := flag.Int("random_delay", 500, "Random delay, in addition to --sending_delay between requests inside threads, millisecconds. Default: up to +500ms")
	headers := flag.String("headers", "", "The list of HTTP headers to add to each request, separated by ',' (comma). Example: -headers=X-a:aaa,X-b:bbb. Clear the config.yaml headers section prior to using this option. ")

	flag.Parse()

	conf := config.LoadConfig(*configFile)

	if len(conf.Headers) == 0 {
		conf.Headers = make(map[string]string)
	}

	for _, h := range strings.Split(*headers, ",") {
		header := strings.Split(h, ":")
		if len(header) == 2 {
			conf.Headers[header[0]] = header[1]
		} else {
			log.Printf("Headers definition error, please use: -header=X-a:aaa,X-b:bbb")
			os.Exit(3)
		}
	}

	/*setting up limits on some values*/
	if *randomDelay <= 0 {
		*randomDelay = 1 //otherwise it will cause panic at rand.Intn()
	}

	if conf.TestcasesFolder == "" {
		conf.TestcasesFolder = *testcasesFolder
	}
	if conf.Proxy == "" {
		conf.Proxy = *proxyUrl
	}
	if conf.MaxIddleConnections == 0 {
		conf.MaxIddleConnections = *threads
	}
	if !conf.CertificateCheck {
		conf.CertificateCheck = *checkCertificates
	}
	if conf.BlockStatusCode == 0 {
		conf.BlockStatusCode = *blockStatusCode
	}
	if conf.BlockRegExp == "" {
		conf.BlockRegExp = *blockRegExp
	}
	if conf.PassStatusCode == 0 {
		conf.PassStatusCode = *passStatusCode
	}
	if conf.PassRegExp == "" {
		conf.PassRegExp = *passRegExp
	}
	if conf.ReportFile == "" {
		conf.ReportFile = *reportFile
	}
	if !conf.NonBlockedAsPassed {
		conf.NonBlockedAsPassed = *nonBlockedAsPassed
	}
	if !conf.FollowCookies {
		conf.FollowCookies = *followCookies
	}
	if conf.MaxRedirects == 0 {
		conf.MaxRedirects = *maxRedirects
	}
	if conf.SendingDelay == 0 {
		conf.SendingDelay = *sendingDelay
	}
	if conf.RandomDelay <= 0 {
		conf.RandomDelay = *randomDelay
	}

	check, status := testcase.PreCheck(*url, conf)
	if !check {
		fmt.Printf("[FATAL] WAF was not detected. Please check the 'block_statuscode' or 'block_regexp' values.\nBaseline attack status code: %v\n", status)
		return
	} else {
		fmt.Printf("WAF pre-check: OK. Blocking status code: %v\n", status)
	}

	os.Mkdir("/tmp/report", 0700)
	fmt.Printf("Checking %s\n", *url)

	results := testcase.Run(*url, conf)

	results.ExportPDF(conf.ReportFile)
}<|MERGE_RESOLUTION|>--- conflicted
+++ resolved
@@ -29,13 +29,8 @@
 	reportFile := flag.String("report", "/tmp/report/waf-test-report"+current.Format("2006-January-02")+".pdf", "Report filename to export results")
 	nonBlockedAsPassed := flag.Bool("nonblocked_as_passed", true, "Count all the requests that were not blocked as passed (old behaviour). Otherwise, count all of them that doens't satisfy PassStatuscode/PassRegExp as blocked (by default)")
 	followCookies := flag.Bool("follow_cookies", false, "Allow GoTestWAF to use cookies server sent. May work only for --threads=1. Default: false")
-<<<<<<< HEAD
-	maxRedirects := flag.Int("max_redirects", 50, "Maximum amount of redirects per request that GoTestWAF will follow until the hard stop. Default is 50")
-	sendingDelay := flag.Int("sending_delay", 500, "Delay between sending requests inside threads, millisecconds. Default 500ms")
-=======
 	maxRedirects := flag.Int("max_redirects", 50, "Maximum amount of redirects per request that GoTestWAF will follow until the hard stop. Default: 50")
 	sendingDelay := flag.Int("sending_delay", 500, "Delay between sending requests inside threads, millisecconds. Default: 500ms")
->>>>>>> 76eb5ee0
 	randomDelay := flag.Int("random_delay", 500, "Random delay, in addition to --sending_delay between requests inside threads, millisecconds. Default: up to +500ms")
 	headers := flag.String("headers", "", "The list of HTTP headers to add to each request, separated by ',' (comma). Example: -headers=X-a:aaa,X-b:bbb. Clear the config.yaml headers section prior to using this option. ")
 
