--- conflicted
+++ resolved
@@ -21,10 +21,8 @@
 	threads := flag.Int("threads", 2, "Number of concurrent HTTP requests")
 	checkCertificates := flag.Bool("check_cert", false, "Check SSL/TLS certificates, turned off by default")
 	blockStatuscode := flag.Int("block_statuscode", 403, "HTTP response status code that WAF use while blocking requests. 403 by default")
-<<<<<<< HEAD
-=======
 	blockRegExp := flag.String("block_regexp", "", "Regular Expression to detect blocking page with the same HTTP response status code as not blocked request")
->>>>>>> 00d8c506
+
 	reportFile := flag.String("report", "/tmp/report/waf-test-report"+current.Format("2006-January-02")+".pdf", "Report filename to export results.")
 
 	flag.Parse()
