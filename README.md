# GoTestWAF

GoTestWAF is a tool for API and OWASP attack simulation that supports a wide range of API protocols including
REST, GraphQL, gRPC, WebSockets, SOAP, XMLRPC, and others.

It was designed to evaluate web application security solutions, such as API security proxies, Web Application Firewalls,
IPS, API gateways, and others.

---
* [How it works](#how-it-works)
* [Requirements](#requirements)
* [Quick start with Docker](#quick-start-with-docker)
* [Checking evaluation results](#checking-the-evaluation-results)
* [Demos](#demos)
* [Other options to run GoTestWAF](#other-options-to-run-gotestwaf)
* [Configuration options](#configuration-options)
---

## How it works

GoTestWAF generates malicious requests using encoded payloads placed in different parts of HTTP requests: its body, headers,
URL parameters, etc. Generated requests are sent to the application security solution URL specified during GoTestWAF launch.
The results of the security solution evaluation are recorded in the report file created on your machine.

Default conditions for request generation are defined in the `testcases` folder in the YAML files of the following format:

```yaml
---
payload:
  - '"union select -7431.1, name, @aaa from u_base--w-'
  - "'or 123.22=123.22"
  - "' waitfor delay '00:00:10'--"
  - "')) or pg_sleep(5)--"
encoder:
  - Base64Flat
  - URL
placeholder:
  - UrlPath
  - UrlParam
  - JSUnicode
  - Header
...
```

* `payload` is a malicious attack sample (e.g XSS payload like ```<script>alert(111)</script>``` or something more sophisticated).
Since the format of the YAML string is required for payloads, they must be [encoded as binary data](https://yaml.org/type/binary.html).
* `encoder` is an encoder to be applied to the payload before placing it to the HTTP request. Possible encoders are:

    * Base64
    * Base64Flat
    * JSUnicode
    * URL
    * Plain (to keep the payload string as-is)
    * XML Entity
* `placeholder` is a place inside HTTP request where encoded payload should be. Possible placeholders are:

    * Header
    * RequestBody
    * JSONRequest
    * JSONBody
    * HTMLForm
    * HTMLMultipartForm
    * SOAPBody
    * XMLBody
    * URLParam
    * URLPath
    * NonCrudUrlPath
    * NonCrudUrlParam
    * NonCRUDHeader
    * NonCRUDRequestBody

Request generation is a three-step process involving the multiplication of payload amount by encoder and placeholder amounts.
Let's say you defined 2 **payloads**, 3 **encoders** (Base64, JSUnicode, and URL) and 1 **placeholder** (URLParameter - HTTP GET parameter).
In this case, GoTestWAF will send 2x3x1 = 6 requests in a test case.

During GoTestWAF launch, you can also choose test cases between two embedded: OWASP Top-10, OWASP-API,
or your own (by using the [configuration option](#configuration-options) `testCasePath`).

## Requirements

* GoTestwaf supports all the popular operating systems (Linux, Windows, macOS), and can be built natively
if [Go](https://golang.org/doc/install) is installed in the system.
* If running GoTestWAF as the Docker container, please ensure you have [installed and configured Docker](https://docs.docker.com/get-docker/),
and GoTestWAF and evaluated application security solution are connected to the same [Docker network](https://docs.docker.com/network/).
* For GoTestWAF to be successfully started, please ensure the IP address of the machine running GoTestWAF is whitelisted
on the machine running the application security solution.

## Quick start with Docker

The steps below walk through downloading and starting GoTestWAF with minimal configuration on Docker.

1. Pull the [GoTestWAF image](https://hub.docker.com/r/wallarm/gotestwaf) from Docker Hub:

    ```
    docker pull wallarm/gotestwaf
    ```
2. Start the GoTestWAF image:

    ```
    docker run -v ${PWD}/reports:/app/reports --network="host" \
        wallarm/gotestwaf --url=<EVALUATED_SECURITY_SOLUTION_URL>
    ```

    If required, you can replace `${PWD}/reports` with the path to another folder used to place the evaluation report.

    If the evaluated security tool is available externally, you can skip the option `--network="host"`. This option enables interaction of Docker containers running on 127.0.0.1.
    
    To perform the gRPC tests you must have a working endpoint and use the --grpcPort <port> cli option.
       
     ```
     docker run -v ${PWD}/reports:/app/reports \
        wallarm/gotestwaf --grpcPort 9000 --url=http://my.grpc.endpoint
     ```
    
3. Find the report file `waf-evaluation-report-<date>.pdf` in the `reports` folder that you mapped to `/app/reports`
inside the container.

You have successfully evaluated your application security solution by using GoTestWAF with minimal configuration.
To learn advanced configuration options, please use this [link](#configuration-options).

## Checking the evaluation results

Check the evaluation results logged using the `STDOUT` and `STDERR` services. For example:

```
GOTESTWAF : 2021/10/07 16:06:38.401836 main.go:67: Test cases loading started
GOTESTWAF : 2021/10/07 16:06:38.403985 main.go:74: Test cases loading finished
GOTESTWAF : 2021/10/07 16:06:38.404007 main.go:87: gRPC pre-check: IN PROGRESS
GOTESTWAF : 2021/10/07 16:06:41.404701 main.go:91: gRPC pre-check: connection is not available, reason: sending gRPC request: context deadline exceeded
GOTESTWAF : 2021/10/07 16:06:41.404759 main.go:101: Scanned URL: http://172.17.0.1:8080/
GOTESTWAF : 2021/10/07 16:06:41.415870 main.go:125: WAF pre-check: OK. Blocking status code: 403
GOTESTWAF : 2021/10/07 16:06:41.415969 main.go:140: WebSocket pre-check. URL to check: ws://172.17.0.1:8080/
GOTESTWAF : 2021/10/07 16:06:41.426661 main.go:144: WebSocket pre-check: connection is not available, reason: websocket: bad handshake
GOTESTWAF : 2021/10/07 16:06:41.427029 main.go:172: Scanning http://172.17.0.1:8080/
GOTESTWAF : 2021/10/07 16:06:41.427117 scanner.go:149: Scanning started
GOTESTWAF : 2021/10/07 16:06:44.321301 scanner.go:154: Scanning Time:  2.89414802s
GOTESTWAF : 2021/10/07 16:06:44.321342 scanner.go:185: Scanning finished

Negative Tests:
+-----------------------+-----------------------+-----------------------+-----------------------+-----------------------+-----------------------+
|       TEST SET        |       TEST CASE       |     PERCENTAGE, %     |        BLOCKED        |       BYPASSED        |      UNRESOLVED       |
+-----------------------+-----------------------+-----------------------+-----------------------+-----------------------+-----------------------+
| community             | community-lfi         |                 66.67 |                     4 |                     2 |                     0 |
| community             | community-rce         |                 14.29 |                     6 |                    36 |                     0 |
| community             | community-sqli        |                 70.83 |                    34 |                    14 |                     0 |
| community             | community-xss         |                 91.78 |                   279 |                    25 |                     0 |
| community             | community-xxe         |                  0.00 |                     0 |                     2 |                     0 |
| owasp                 | crlf                  |                 87.50 |                     7 |                     1 |                     0 |
| owasp                 | ldap-injection        |                 12.50 |                     1 |                     7 |                     0 |
| owasp                 | mail-injection        |                 25.00 |                     3 |                     9 |                     0 |
| owasp                 | nosql-injection       |                  0.00 |                     0 |                    18 |                     0 |
| owasp                 | path-traversal        |                 25.00 |                    16 |                    48 |                     2 |
| owasp                 | rce                   |                 22.22 |                     4 |                    14 |                     0 |
| owasp                 | rce-urlparam          |                 33.33 |                     1 |                     2 |                     0 |
| owasp                 | shell-injection       |                 25.00 |                     6 |                    18 |                     0 |
| owasp                 | sql-injection         |                 25.00 |                    12 |                    36 |                     0 |
| owasp                 | ss-include            |                 25.00 |                     5 |                    15 |                     0 |
| owasp                 | sst-injection         |                 15.62 |                     5 |                    27 |                     0 |
| owasp                 | xml-injection         |                  0.00 |                     0 |                    13 |                     0 |
| owasp                 | xss-scripting         |                 25.00 |                    17 |                    51 |                     0 |
| owasp-api             | graphql               |                  0.00 |                     0 |                     2 |                     0 |
| owasp-api             | graphql-post          |                 33.33 |                     1 |                     2 |                     0 |
| owasp-api             | grpc                  |                  0.00 |                     0 |                     0 |                     2 |
| owasp-api             | rest                  |                100.00 |                     2 |                     0 |                     0 |
| owasp-api             | soap                  |                100.00 |                     2 |                     0 |                     0 |
+-----------------------+-----------------------+-----------------------+-----------------------+-----------------------+-----------------------+
|         DATE:         |       WAF NAME:       |  WAF AVERAGE SCORE:   |  BLOCKED (RESOLVED):  | BYPASSED (RESOLVED):  |      UNRESOLVED:      |
|      2021-10-07       |        GENERIC        |        34.70%         |   405/747 (54.22%)    |   342/747 (45.78%)    |     4/751 (0.53%)     |
+-----------------------+-----------------------+-----------------------+-----------------------+-----------------------+-----------------------+

Positive Tests:
+-----------------------+-----------------------+-----------------------+-----------------------+-----------------------+-----------------------+
|       TEST SET        |       TEST CASE       |     PERCENTAGE, %     |        BLOCKED        |       BYPASSED        |      UNRESOLVED       |
+-----------------------+-----------------------+-----------------------+-----------------------+-----------------------+-----------------------+
| false-pos             | texts                 |                 17.65 |                    14 |                     3 |                     0 |
+-----------------------+-----------------------+-----------------------+-----------------------+-----------------------+-----------------------+
|         DATE:         |       WAF NAME:       |  WAF POSITIVE SCORE:  | FALSE POSITIVE (RES): | TRUE POSITIVE (RES):  |      UNRESOLVED:      |
|      2021-10-07       |        GENERIC        |        17.65%         |    14/17 (82.35%)     |     3/17 (17.65%)     |     0/17 (0.00%)      |
+-----------------------+-----------------------+-----------------------+-----------------------+-----------------------+-----------------------+

PDF report is ready: reports/waf-evaluation-report-generic-2021-October-07-16-06-44.pdf
```

The report file `waf-evaluation-report-<date>.pdf` is available in the `reports` folder of the user directory. You can also specify the directory to save the reports with the `reportPath` parameter and the name of the report file with the `reportName` parameter. To learn advanced configuration options, please use this [link](#configuration-options).

![Example of GoTestWaf report](./docs/report_preview.png)

## Demos

You can try GoTestWAF by running the demo environment that deploys NGINX‑based [ModSecurity using OWASP Core Rule Set](https://hub.docker.com/r/owasp/modsecurity-crs)
and GoTestWAF evaluating ModSecurity on Docker.

To run the demo environment:

1. Clone this repository and go to the cloned directory:

    ```
    git clone https://github.com/wallarm/gotestwaf.git
    cd gotestwaf
    ```
2. Start ModSecurity from the [Docker image](https://hub.docker.com/r/owasp/modsecurity-crs/) by using the following `make` command:

    ```
    make modsec
    ```

    Settings for running the ModSecurity Docker container are defined in the rule `modsec` of the cloned Makefile. It runs the ModSecurity Docker container on port 8080 with minimal configuration defined in the cloned file `./resources/default.conf.template` and the `PARANOIA` value set to 1.

    If required, you can change these settings by editing the rule `modsec` in the cloned Makefile. Available options for ModSecurity configuration are described on [Docker Hub](https://hub.docker.com/r/owasp/modsecurity-crs/).

    To stop ModSecurity containers use the following command:
    ```
    make modsec_down
    ```

3. Start GoTestWAF with minimal configuration by using one of the following methods:

    Start the [Docker image](https://hub.docker.com/r/wallarm/gotestwaf) by using the following `docker pull` and `docker run` commands:

    ```
    docker pull wallarm/gotestwaf
    docker run -v ${PWD}/reports:/app/reports --network="host" \
        wallarm/gotestwaf --url=http://127.0.0.1:8080
    ```

    Build the GoTestWAF Docker image from the [Dockerfile](./Dockerfile) and run the
    image by using the following `make` commands (make sure ModSec is running on port 8080; if not, update the port value in the Makefile):

    ```
    make gotestwaf
    make scan_local_from_docker
    ```

    Start GoTestWAF natively with go by using the following `make` command:
    (make sure ModSec is running on port 8080; if not, update the port value in the Makefile):

    ```
    make scan_local
    ```
4. Find the [report](#checking-the-evaluation-results) file `waf-evaluation-report-<date>.pdf` in
the `reports` folder that you mapped to `/app/reports` inside the container.

## Other options to run GoTestWAF

In addition to running the GoTestWAF Docker image downloaded from Docker Hub, you can run GoTestWAF by using the following options:

* Clone this repository and build the GoTestWAF Docker image from the [Dockerfile](./Dockerfile), 
for example:

    ```
    git clone https://github.com/wallarm/gotestwaf.git
    cd gotestwaf
    docker build . --force-rm -t gotestwaf
    docker run -v ${PWD}/reports:/app/reports --network="host" \
        gotestwaf --url=<EVALUATED_SECURITY_SOLUTION_URL>
    ```

    If the evaluated security tool is available externally, you can skip the option `--network="host"`. This option enables interaction of Docker containers running on 127.0.0.1.
* Clone this repository and run GoTestWAF with [`go`](https://golang.org/doc/), for example:

    ```
    git clone https://github.com/wallarm/gotestwaf.git
    cd gotestwaf
    go run ./cmd --url=<EVALUATED_SECURITY_SOLUTION_URL> --verbose
    ```
* Clone this repository and build GoTestWAF as the Go module:

    ```
    git clone https://github.com/wallarm/gotestwaf.git
    cd gotestwaf
    go build -mod vendor -o gotestwaf ./cmd/main.go
    ```

Supported GoTestWAF configuration options are described below.

## Configuration options

```
Usage: ./gotestwaf [OPTIONS] --url <url>

Options:
      --addHeader string       An HTTP header to add to requests
      --blockConnReset         If true, connection resets will be considered as block
      --blockRegex string      Regex to detect a blocking page with the same HTTP response status code as a not blocked request
      --blockStatusCode int    HTTP status code that WAF uses while blocking requests (default 403)
      --configPath string      Path to the config file (default "config.yaml")
      --followCookies          If true, use cookies sent by the server. May work only with --maxIdleConns=1
      --grpcPort uint16        gRPC port to check
      --idleConnTimeout int    The maximum amount of time a keep-alive connection will live (default 2)
      --ignoreUnresolved       If true, unresolved test cases will be considered as bypassed (affect score and results)
      --logFormat string       Set logging format: text, json (default "text")
      --logLevel string        Logging level: panic, fatal, error, warn, info, debug, trace (default "info")
      --maxIdleConns int       The maximum number of keep-alive connections (default 2)
      --maxRedirects int       The maximum number of handling redirects (default 50)
      --nonBlockedAsPassed     If true, count requests that weren't blocked as passed. If false, requests that don't satisfy to PassStatusCode/PassRegExp as blocked
      --openapiFile string     Path to openAPI file
      --passRegex string       Regex to a detect normal (not blocked) web page with the same HTTP status code as a blocked request
      --passStatusCode ints    HTTP response status code that WAF uses while passing requests (default [200,404])
      --proxy string           Proxy URL to use
      --quiet                  If true, disable verbose logging
      --randomDelay int        Random delay in ms in addition to the delay between requests (default 400)
<<<<<<< HEAD
      --reportFormat string    Export report to one of the following formats: none, pdf, html, json (default "pdf")
=======
      --renderToHTML           If true, renders the report as HTML file instead of PDF
      --renewSession           Renew cookies before each test. Should be used with --followCookies flag
>>>>>>> 3998e14f
      --reportName string      Report file name. Supports `time' package template format (default "waf-evaluation-report-2006-January-02-15-04-05")
      --reportPath string      A directory to store reports (default "reports")
      --sendDelay int          Delay in ms between requests (default 400)
      --skipWAFBlockCheck      If true, WAF detection tests will be skipped
      --testCase string        If set then only this test case will be run
      --testCasesPath string   Path to a folder with test cases (default "testcases")
      --testSet string         If set then only this test set's cases will be run
      --tlsVerify              If true, the received TLS certificate will be verified
      --url string             URL to check
      --version                Show GoTestWAF version and exit
      --wafName string         Name of the WAF product (default "generic")
      --workers int            The number of workers to scan (default 5)
      --wsURL string           WebSocket URL to check
```

The listed options can be passed to GoTestWAF as follows:

* If running the GoTestWAF Docker container, pass the configuration options in the `docker run` command after the Docker image name.

    For example, to run GoTestWAF with WebSocket check, you can specify the WebSocket URL via the `wsURL` option
    and `verbose` flag to include more information about the checking process:

    ```
    docker run -v ${PWD}/reports:/app/reports --network="host" wallarm/gotestwaf \
        --url=http://127.0.0.1:8080/ --wsURL=ws://127.0.0.1:8080/api/ws --verbose
    ```

* If running GoTestWAF with `go run`, pass the configuration options and its values as the parameters for the main script.

    For example, to run GoTestWAF with WebSocket check, you can specify the WebSocket URL via the `wsURL` option and `verbose` flag to include more information about the checking process:

    ```
    go run ./cmd --url=http://127.0.0.1:8080/ --wsURL=ws://127.0.0.1:8080/api/ws --verbose
    ```

### Report name

With the `reportName` option you can set your own filename for GoTestWAF reports. This option supports golang's `time` package for timestamps. Details can be found [there](https://pkg.go.dev/time#pkg-constants). You can use following placeholders to add timestamp to your report name:

* Year: `2006`, `06`
* Month: `Jan`, `January`
* Textual day of the week: `Mon`, `Monday`
* Numeric day of the month: `2`, `_2`, `02`
* Numeric day of the year: `__2`, `002`
* Hour: `15`, `3`, `03` (PM or AM)
* Minute: `4`, `04`
* Second: `5`, `05`
* AM/PM mark: `PM`
* Numeric zones: `Z0700` = Z or ±hhmm, `Z07:00` = Z or ±hh:mm, `Z07` = Z or ±hh

For example, default `reportName` is `waf-evaluation-report-2006-January-02-15-04-05`, where `2006` will be replaced with actual year, `January` - month, `02` - day, `15` - hour, `04` - minute and `05` - second.


### Scan based on OpenAPI file

For better scanning, GTW supports sending malicious vectors through valid application requests. Instead of constructing requests that are simple in structure and send them to the URL specified at startup, GoTestWAF creates valid requests based on the application's API description in the OpenAPI 3.0 format.

How it works:

1. GoTestWAF loads an OpenAPI file and constructs request templates. All templates are then divided into groups based on what placeholders they support (e.g., if there is a string parameter in the request path, then such a request will be assigned to a group of requests that support URLPath placeholder)

2. The next malicious vector is selected from the queue for sending. Based on the placeholder specified for it, all query templates are selected into which this vector can be substituted. Next, the vector is substituted into template and the request is sent.

3. Based on the possible responses specified in the OpenAPI file, it is determined whether the request was blocked by WAF or passed to the application. If the status of the response code and its scheme match those described in the OpenAPI file, the request is marked as bypassed. Otherwise, it will be marked as blocked. It is possible that the application only responds with a status code, and this status code matches the response from the WAF. In this case, the request will be marked as unresolved.

Some supported OpenAPI features:

* numeric and string parameters in headers, paths, query parameters and body of requests;

* the following content-types are supported for the request body: `application/json`, `application/xml`, `application/x-www-form-urlencoded`, `text/plain`;

* the following modifiers are supported for XML: `name`, `wrapped`, `attribute`, `prefix`, `namespace`;

* length limits for strings are supported through the `minLength` and `maxLength` parameters;

* value restrictions for numbers are supported through `minimum`, `maximum`, `exclusiveMinimum` and `exclusiveMaximum`;

* restrictions on the length of arrays through `minItems` and `maxItems` are supported;

* combination of schemes via `oneOf`, `anyOf`, `allOf` is supported.

Based on the described principle of operation, it is extremely important that the OpenAPI file correctly represents the implemented application API. Therefore, for example, you cannot use `default` to describe possible responses to queries.

Example:
```bash
./gotestwaf --verbose --url https://example.com/v1 --openapiFile api.yaml
```<|MERGE_RESOLUTION|>--- conflicted
+++ resolved
@@ -299,12 +299,8 @@
       --proxy string           Proxy URL to use
       --quiet                  If true, disable verbose logging
       --randomDelay int        Random delay in ms in addition to the delay between requests (default 400)
-<<<<<<< HEAD
+      --renewSession           Renew cookies before each test. Should be used with --followCookies flag
       --reportFormat string    Export report to one of the following formats: none, pdf, html, json (default "pdf")
-=======
-      --renderToHTML           If true, renders the report as HTML file instead of PDF
-      --renewSession           Renew cookies before each test. Should be used with --followCookies flag
->>>>>>> 3998e14f
       --reportName string      Report file name. Supports `time' package template format (default "waf-evaluation-report-2006-January-02-15-04-05")
       --reportPath string      A directory to store reports (default "reports")
       --sendDelay int          Delay in ms between requests (default 400)
